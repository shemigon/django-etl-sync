from __future__ import print_function
import os
import warnings
import csv
from datetime import datetime
from django.core.exceptions import ValidationError
from django.db import IntegrityError, DatabaseError
from django.conf import settings
from etl_sync.generators import InstanceGenerator
from etl_sync.transformations import Transformer


class FeedbackCounter(object):
    """
    Keeps track of the ETL process and provides feedback.
    """

    def __init__(self, message=None, feedbacksize=5000, counter=0):
        self.counter = counter
        self.feedbacksize = feedbacksize
        self.message = message
        self.rejected = 0
        self.created = 0
        self.updated = 0
        self.starttime = datetime.now()
        self.feedbacktime = self.starttime

    def _feedback(self):
        """
        Print feedback.
        """
        if self.counter % self.feedbacksize == 0:
            print(
                '{0} {1} processed in {2}, {3}, {4} created, {5} updated, '
                '{6} rejected'.format(
                    self.message, self.feedbacksize,
                    datetime.now()-self.feedbacktime, self.counter,
                    self.created, self.updated, self.rejected))
            self.feedbacktime = datetime.now()

    def increment(self):
        if self.counter > 0:
            self._feedback()
        self.counter += 1

    def reject(self):
        self.rejected += 1
        self.increment()

    def create(self):
        self.increment()
        self.created += 1

    def update(self):
        self.increment()
        self.updated += 1

    def use_result(self, res):
        """
        Use feedback from InstanceGenerator to set counters.
        """
        if res.get('created'):
            self.create()
        elif res.get('updated'):
            self.update()
        else:
            self.increment()

    def finished(self):
        """
        Provides a final message.
        """
        return (
            'Data extraction finished {0}\n\n{1} '
            'created\n{2} updated\n{3} rejected'.format(
                datetime.now(), self.created, self.updated,
                self.rejected))


class FileReaderLogManager():
    """
    Context manager that creates the reader and handles files.
    """

    def __init__(self, filename, logname=None, reader_class=None,
                 reader_kwargs = {}, encoding=None):
        self.filename = filename
        self.log = logname
        self.reader_class = reader_class
        self.reader_kwargs = reader_kwargs
        self.encoding = encoding
        self.file = None
        self.logfile = None

    def _log(self, text):
        """
        Log to logfile or to stdout if self.logfile=None
        """
        print(text, file=self.logfile)

    def __enter__(self):
        self.file = open(self.filename, 'r')
        self.logfile = open(self.log, 'w')
<<<<<<< HEAD
        if self.reader:
            reader = self.reader(self.file)
        else:
            reader = csv.DictReader(
                self.file, delimiter='\t', quoting=csv.QUOTE_NONE, dialect='excel-tab')
=======
        print(self.reader_class)
        reader = self.reader_class(self.file, **self.reader_kwargs)
>>>>>>> b3f001af
        reader.log = self._log
        return reader

    def __exit__(self, type, value, traceback):
        for filehandle in [self.file, self.logfile]:
            try:
                filehandle.close()
            except (AttributeError, IOError):
                pass


class Mapper(object):
    """
    Generic mapper object for ETL.
    """
    reader_class = csv.DictReader
    # TODO: make this more elegant
    reader_kwargs = {'delimiter': '\t', 'quoting': csv.QUOTE_NONE}
    transformer_class = Transformer
    model_class = None
    filename = None
    encoding = 'utf-8'
    slice_begin = None
    slice_end = None
    # TODO: move defaults to Mapper class?
    defaults = {}
    create_new = True
    update = True
    create_foreign_key = True
    # TODO: make this more generic
    etl_persistence = ['record']
    message = 'Data Extraction'
    # TODO: return value instead of property?
    result = None
    feedbacksize = 5000
    logfile = None
    # TODO: do we need both here?
    logfilename = None
    forms = []

    def __init__(self, *args, **kwargs):
        for k in kwargs:
            if hasattr(self, k):
                setattr(self, k, kwargs[k])
            else:
                warnings.warn(
                    'Invalid keyword argument for Mapper will be ignored.')
        if hasattr(settings, 'ETL_FEEDBACK'):
            self.feedbacksize = settings.ETL_FEEDBACK
        if self.filename:
            self.logfilename = os.path.join(
                os.path.dirname(self.filename), '{0}.{1}.log'.format(
                    self.filename, datetime.now().strftime('%Y-%m-%d')))

    def _log(self, text):
        """
        Log to logfile or to stdout if self.logfile=None
        """
        print(text, file=self.logfile)

    def load(self):
        """
        Loads data into database using Django models and error logging.
        """
        print('Opening {0} using {1}'.format(self.filename, self.encoding))
        with FileReaderLogManager(self.filename,
                                  logname=self.logfilename,
                                  reader_class=self.reader_class,
                                  reader_kwargs=self.reader_kwargs,
                                  encoding=self.encoding) as reader:
            reader.log(
                'Data extraction started {0}\n\nStart line: '
                '{1}\nEnd line: {2}\n'.format(
                    datetime.now().strftime(
                        '%Y-%m-%d'), self.slice_begin, self.slice_end))
            counter = FeedbackCounter(
                feedbacksize=self.feedbacksize, message=self.message)
            while self.slice_begin and self.slice_begin > counter.counter:
                reader.next()
                counter.increment()
            while not self.slice_end or self.slice_end >= counter.counter:
                try:
                    csv_dic = reader.next()
                except (UnicodeDecodeError, csv.Error):
                    reader.log(
                        'Text decoding or CSV error in line {0} '
                        '=> rejected'.format(counter.counter))
                    counter.reject()
                    continue
                except StopIteration:
                    reader.log('End of file.')
                    break
                transformer = self.transformer_class(csv_dic, self.defaults)
                if transformer.is_valid():
                    dic = transformer.cleaned_data
                else:
                    reader.log(
                        'Validation error in line {0}: {1} '
                        '=> rejected'.format(
                            counter.counter, transformer.error))
                    counter.reject()
                    continue
                # remove keywords conflicting with Django model
                # TODO: I think that is done in several places now
                # determine the correct one and get rid of the others
                if 'id' in dic:
                    del dic['id']
                generator = InstanceGenerator(
                    self.model_class, dic,
                    persistence=self.etl_persistence)
                try:
                    generator.get_instance()
                except (ValidationError, IntegrityError, DatabaseError), e:
                    reader.log('Error in line {0}: {1} => rejected'.format(
                        counter.counter, str(e)))
                    counter.reject()
                    continue
                else:
                    counter.use_result(generator.res)
            reader.log(counter.finished())
        self.result = 'loaded'<|MERGE_RESOLUTION|>--- conflicted
+++ resolved
@@ -1,7 +1,7 @@
 from __future__ import print_function
 import os
 import warnings
-import csv
+import unicodecsv as csv
 from datetime import datetime
 from django.core.exceptions import ValidationError
 from django.db import IntegrityError, DatabaseError
@@ -101,16 +101,8 @@
     def __enter__(self):
         self.file = open(self.filename, 'r')
         self.logfile = open(self.log, 'w')
-<<<<<<< HEAD
-        if self.reader:
-            reader = self.reader(self.file)
-        else:
-            reader = csv.DictReader(
-                self.file, delimiter='\t', quoting=csv.QUOTE_NONE, dialect='excel-tab')
-=======
         print(self.reader_class)
         reader = self.reader_class(self.file, **self.reader_kwargs)
->>>>>>> b3f001af
         reader.log = self._log
         return reader
 
